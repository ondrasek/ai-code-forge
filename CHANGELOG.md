--- conflicted
+++ resolved
@@ -7,18 +7,18 @@
 
 ## [Unreleased]
 
-<<<<<<< HEAD
 ### Added
 - **ACF CLI Tool**: Complete configuration management tool for AI Code Forge installations (closes #59)
-  - `acf install` command for automated configuration deployment with comprehensive file management
-  - `acf status` command for installation verification and diagnostics with detailed component reporting
+  - `ai-code-forge install` command for automated configuration deployment with comprehensive file management
+  - `ai-code-forge status` command for installation verification and diagnostics with detailed component reporting
   - Support for targeted installations with `--target` option for custom directory deployment
   - Force installation option with `--force` flag for overwriting existing configurations
   - Automated deployment of `.claude/` (agents, commands, settings), `.acf/` (templates, docs), and `CLAUDE.md`
   - Complete Python packaging with pyproject.toml and build system for distribution-ready wheel creation
   - Comprehensive test suite with 30 test cases covering installer, CLI, and integration scenarios
   - Build validation system with GitHub Actions workflow for automated CI/CD pipeline
-=======
+  - PyPI publishing workflow enabling `pip install ai-code-forge` and `uvx ai-code-forge install`
+
 ## [2.90.0] - 2025-08-09
 
 ### Added
@@ -29,7 +29,6 @@
   - Multiple output formats including human-readable summaries and JSON for automation
   - Robust error handling, security validation, and comprehensive test suite
   - Full integration with existing worktree command dispatcher system
->>>>>>> 0a9b074e
 
 ### Fixed
 - **Documentation Synchronization**: Complete documentation update aligning with recent code changes (refs #126, #120)
