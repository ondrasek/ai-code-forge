# Claude Code Forge (EXPERIMENTAL)

[![Version](https://img.shields.io/github/v/release/ondrasek/claude-code-forge)](https://github.com/ondrasek/claude-code-forge/releases)
[![License: MIT](https://img.shields.io/badge/License-MIT-yellow.svg)](https://opensource.org/licenses/MIT)

<<<<<<< HEAD
An experimental CLI tool for automated Claude Code configuration management. Install custom agents, commands, MCP tools, and development configurations with a single command.
=======
**Transform your Claude Code CLI into a development productivity powerhouse.** This professional tool automatically configures 16 specialized AI agents, custom commands, and MCP integrations that supercharge your coding workflow.

## Why Claude Code Forge?

**Before:** Basic Claude Code with generic prompts and limited capabilities
```bash
$ claude "help me debug this code"
# Generic responses, no specialized knowledge, manual context switching
```

**After:** Specialized agent ecosystem with targeted expertise
```bash
$ claude /fix "memory leak in async handler"
# Launches performance-optimizer agent with debugging protocols
$ claude /stacks
# Analyzes your tech stack with architectural insights
$ claude /todo/next
# Intelligently prioritizes your development tasks
```

**Result:** 10x faster development cycles with AI agents that understand your codebase, architecture patterns, and development workflow.

## 📋 Table of Contents

- [Quick Start](#-quick-start)
  - [Prerequisites](#prerequisites)
  - [Installation](#installation)
  - [Installation Verification](#installation-verification)
- [Available Commands](#-available-commands)
- [What Gets Installed](#-what-gets-installed)
- [Advanced Configuration](#-advanced-configuration)
- [Troubleshooting](#%EF%B8%8F-troubleshooting)
- [Documentation & Reference](#-documentation--reference)
- [Development & Contributing](#-development--contributing)
- [Frequently Asked Questions](#-frequently-asked-questions)
- [License](#-license)
>>>>>>> 2c8f9631

As this is an experimental tool, use it at your own risk (and rewards ;-).

<<<<<<< HEAD
**Transform your Claude Code experience with:**
- 16 specialized AI agents for comprehensive development support
- Custom slash commands (`/stacks`, `/fix`, `/discuss`) for instant assistance
- Integrated MCP tools for memory and web research
- Automated project structure and configuration management
- Zero-configuration setup with intelligent backup system

> **Note**: This is a complementary tool designed to enhance your Claude Code experience. It works alongside the official Claude Code CLI to provide advanced configuration management and specialized AI agents.

## 📖 Table of Contents

### Getting Started
- [⚡ Quick Start](#-quick-start)
- [📋 Installation Verification](#-installation-verification)
- [🤔 FAQ](#-frequently-asked-questions)

### Reference
- [📋 Available Commands](#-available-commands)
- [🎯 What Gets Installed](#-what-gets-installed)
- [🔧 Configuration Management](#-configuration-management)

### Advanced
- [🛡️ Security & Safety](#-security--safety)
- [🎨 Customization](#-customization)
- [🚀 Development](#-development)

### Support
- [🔧 Troubleshooting](#-troubleshooting)
- [📚 Documentation](#-documentation)
- [📞 Support](#-support)

## ⚡ Quick Start

### 1. Prerequisites
- [Claude Code CLI](https://claude.ai/code) installed and working
- Python 3.11+ (for uvx support)
- Internet connection for configuration downloads

**Verify your setup:**
```bash
# Check Claude Code is installed
claude --version

# Check Python version (should be 3.11+)
python3 --version

# Check uvx is available
uvx --version
```

> **Troubleshooting Prerequisites:**
> - **Claude Code not found:** Install from [claude.ai/code](https://claude.ai/code)
> - **Python version too old:** Install Python 3.11+ from [python.org](https://python.org)
> - **uvx not available:** Upgrade Python or install with `pip install --user pipx`

### 2. Installation

```bash
# One command installs everything
uvx claude-code-forge init
```

### 3. Quick Verification

```bash
# Check agents (should show 16 agents)
claude /agents/audit

# Test custom commands
=======
### Prerequisites

Before using Claude Code Forge, you need:

#### 1. Claude Code CLI (Required)
The official Claude CLI tool from Anthropic. [Install Claude Code CLI](https://claude.ai/code) first.

**Verify Claude Code is installed:**
```bash
claude --version
# Expected output: claude-cli version X.X.X
```

#### 2. Python 3.8+ with uvx (Required)
Install uvx for running Python applications without installation:

```bash
# Install uvx (if not already installed)
pip install uvx

# Verify uvx is working
uvx --version
# Expected output: uvx X.X.X
```

#### 3. Internet Connection
Required for downloading configurations from GitHub releases.

### Installation

**Step 1: Initialize Configuration**
```bash
# Run the initialization (no installation required)
uvx claude-code-forge init
```

**Step 2: Verify Installation Success**
```bash
# Test custom command (should show technology analysis)
>>>>>>> 2c8f9631
claude /stacks

# List installed agents (should show 16 agents)
ls .claude/agents/

# Check agent functionality
claude /agents/audit
```

<<<<<<< HEAD
🎉 **Success!** Your Claude Code now includes 16 specialized agents, custom commands, and MCP tools.

[📋 See detailed verification steps](#-installation-verification)
=======
**Expected Success Indicators:**
- ✅ `.claude/` directory created with agents and commands
- ✅ `.support/` directory created with project structure
- ✅ `/stacks` command returns technology stack analysis
- ✅ `claude /agents/audit` shows all 16 agents installed
- ✅ `CLAUDE.md` file created with project guidelines

### Installation Verification

Run this complete verification sequence:

```bash
# 1. Verify core functionality
claude /stacks
# Should return: "Analyzing technology stack..." with detailed output

# 2. Test agent ecosystem
claude /agents/audit
# Should list all 16 agents with status

# 3. Verify MCP integration
claude "test memory functionality"
# Should demonstrate persistent memory capabilities

# 4. Check directory structure
ls -la .claude/ .support/
# Should show complete directory structure as documented below
```

If any verification step fails, see the [Troubleshooting](#-troubleshooting) section below.
>>>>>>> 2c8f9631

---

## ⚡ Quick Reference

**Most Used Commands:**
```bash
# Full setup
uvx claude-code-forge init

# Stack analysis
claude /stacks

# Issue help
claude /fix "problem description"

# Critical analysis
claude /discuss "topic"
```

**Key Agents:** `researcher` • `context` • `patterns` • `principles` • `critic` • `conflicts`

**[📖 Full Documentation](#-table-of-contents) • [❓ FAQ](#-frequently-asked-questions) • [🔧 Troubleshooting](#-troubleshooting)**

---

## 📋 Installation Verification

**Expected Results After Installation:**
- ✅ 16 agents listed in audit (6 foundation + 10 specialist)
- ✅ `/stacks` command responds with technology analysis
- ✅ Tools include memory, perplexity, and others
- ✅ `.claude/` and `.support/` directories exist
- ✅ Configuration files present in `.claude/agents/`, `.claude/commands/`

**Detailed verification:**
```bash
# Check project structure was created
ls -la .claude/ .support/

# Confirm backup was created (if upgrading)
ls -la .support/backups/

# Test comprehensive tool access
claude "what tools do you have access to?"
```


## 📋 Available Commands

| 🛠️ Command | 📝 Description | ⚡ Usage |
|------------|----------------|----------|
| `init` | Initialize all configurations | `uvx claude-code-forge init` |
| `factory-reset` | Reset to defaults with backup | `uvx claude-code-forge factory-reset` |
| `upgrade` | Update to latest configurations | `uvx claude-code-forge upgrade` |
| `agent-ecosystem` | Generate project-specific agents | `uvx claude-code-forge agent-ecosystem` |
| `troubleshoot` | Debug Claude Code and MCP issues | `uvx claude-code-forge troubleshoot` |
| `master-prompt` | Craft optimized master prompts | `uvx claude-code-forge master-prompt` |

### Command Details

#### `init`
Initializes all custom configurations for Claude Code:
- Installs 16 specialized AI agents (6 foundation + 10 specialist)
- Sets up custom slash commands
- Configures MCP servers (memory, perplexity, etc.)
- Creates project structure and guidelines
- Optionally backs up existing configuration to `.support/backups`

#### `factory-reset`
Resets all configurations to the default state:
- Creates timestamped backup (e.g., `20250729-14h32m44-factory-reset`)
- Removes current configurations
- Installs fresh default configurations
- Preserves backup in `.support/backups` directory

#### `upgrade`
Updates configurations to the latest available version:
- Downloads latest release from GitHub
- Preserves local customizations where possible
- Creates backup before upgrading

#### `agent-ecosystem`
**Purpose:** Generate project-specific agents
- Analyzes your repository structure and technologies
- Creates custom agents tailored to your project
- Integrates with existing agent infrastructure

#### `troubleshoot`
**Purpose:** Debug configuration and connectivity issues
- Launches AI-assisted log analysis
- Diagnoses Claude Code and MCP problems
- Provides step-by-step solutions

#### `master-prompt`
**Purpose:** Create optimized AI prompts
- Interactive prompt engineering wizard
- Incorporates web search and research capabilities
- Follows prompt engineering best practices

## 🎯 What Gets Installed

### AI Agents (16 Total)

**Foundation Agents (6)** - Core development support:

| Agent | Capability |
|-------|------------|
| `researcher` | External information discovery and best practices |
| `context` | Internal architecture understanding and documentation |
| `patterns` | Code quality analysis and pattern detection |
| `principles` | Design principle validation (SOLID, DRY, KISS) |
| `critic` | Risk assessment and objective code review |
| `conflicts` | Conflict resolution and decision mediation |

**Specialist Agents (10)** - Advanced workflows:

| Agent | Capability |
|-------|------------|
| `git-workflow` | Git operations, branching, and release management |
| `stack-advisor` | Technology stack guidance and modernization |
| `code-cleaner` | Code refactoring, cleanup, and optimization |
| `performance-optimizer` | Performance analysis and bottleneck resolution |
| `test-strategist` | Testing strategy, coverage, and quality assurance |
| `todo-manager` | Task management and project organization |
| `options-analyzer` | Decision analysis and trade-off evaluation |
| `constraint-solver` | Constraint resolution and requirement balancing |
| `meta-programmer` | Code generation and meta-programming tasks |
| `prompt-engineer` | AI prompt optimization and agent development |

### Custom Slash Commands

| Command | Purpose |
|---------|----------|
| `/stacks` | Technology stack analysis and recommendations |
| `/fix` | Issue resolution and debugging assistance |
| `/discuss` | Critical analysis and architectural discussions |
| `/performance` | Performance optimization suggestions |

**Agent Management:**
- `/agents/audit` - List all available agents
- `/agents/create` - Create new custom agents
- `/agents/guide` - Agent usage documentation

**TODO Management:**
- `/todo/next` - Get next priority task
- `/todo/create` - Create new TODO items
- `/todo/review` - Review and update TODO status

<<<<<<< HEAD
### MCP Tools

| Tool | Purpose |
|------|----------|
| **memory** | Persistent session memory across Claude Code sessions |
| **perplexity** | Real-time web search and research capabilities |
| **custom tools** | Additional specialized tools via `.mcp.json` configuration |
=======
### MCP (Model Context Protocol) Integration

**What is MCP?** The Model Context Protocol enables Claude to access external tools and data sources in real-time, extending capabilities beyond the base model.

**Included MCP Servers:**
- **memory** - Persistent session memory across conversations
  - Remembers project context, decisions, and preferences
  - Automatically maintains conversation history
  - Enables continuity across multiple Claude sessions

- **perplexity** - Real-time web search and research capabilities
  - Live access to current information and documentation
  - Technical research and stack analysis
  - Up-to-date library and framework information

**How MCP Works with Agents:**
```bash
# Agent uses MCP memory to recall previous decisions
claude /fix "the authentication bug from yesterday"
# Memory MCP provides context from previous session

# Agent uses MCP perplexity for current information
claude /stacks "evaluate latest React 19 features"
# Perplexity MCP fetches latest React 19 documentation
```

**Configuration:** Additional MCP servers can be configured via `.mcp.json`
>>>>>>> 2c8f9631

### Project Structure

```
.claude/                 # Claude Code configuration
├── agents/             # AI agent definitions
├── commands/           # Custom slash commands
├── stacks/             # Technology-specific guidelines
├── mcp-servers/        # MCP server configurations
└── settings.json       # Claude Code settings

.support/               # Supporting infrastructure
├── prompts/            # Reusable prompt templates
├── instructions/       # Development guidelines
├── todos/              # Task tracking and management
├── mcp-servers/        # MCP server source code
├── logs/               # Diagnostics and troubleshooting
└── backups/            # Automatic configuration backups

CLAUDE.md              # Project operational guidelines
```

## 🤔 Frequently Asked Questions

### What is the relationship to Claude Code?
**Claude Code Forge is a companion tool** that enhances the official Claude Code CLI:
- **Claude Code**: The official desktop application and CLI from Anthropic
- **Claude Code Forge**: This tool that adds specialized agents, commands, and configurations
- **Together**: They provide a powerful development environment with AI-powered assistance

### Do I need both?
Yes! Claude Code Forge requires Claude Code to be installed first:
1. Install Claude Code from [claude.ai/code](https://claude.ai/code)
2. Run `uvx claude-code-forge init` to add enhancements
3. Use enhanced Claude Code with new agents and commands

### Is this official?
No, Claude Code Forge is a community tool that works with the official Claude Code CLI. It's designed to be safe and non-intrusive.

### What happens to my existing configuration?
Your existing configuration is automatically backed up to `.support/backups/` before any changes. You can restore it anytime.

## 🔧 Advanced Configuration

### Agent Architecture

**Foundation Layer (6 Core Agents):**
These agents provide fundamental capabilities used by all other agents:

- **researcher** - External information discovery and validation
- **context** - Deep codebase analysis and architectural understanding
- **patterns** - Code quality assessment and pattern recognition
- **principles** - Design principle validation and architectural guidance
- **critic** - Risk assessment, validation, and quality control
- **conflicts** - Conflict resolution and decision arbitration

**Specialist Layer (10 Domain Agents):**
Specialized agents for specific development tasks:

- **git-workflow** - Git operations, branching strategies, commit optimization
- **stack-advisor** - Technology selection, compatibility analysis
- **code-cleaner** - Refactoring, code quality, technical debt reduction
- **performance-optimizer** - Performance analysis, bottleneck identification
- **test-strategist** - Test strategy, coverage analysis, quality assurance
- **todo-manager** - Task prioritization, project management
- **options-analyzer** - Decision analysis, trade-off evaluation
- **constraint-solver** - Complex constraint resolution, optimization
- **meta-programmer** - Code generation, automation, tooling
- **prompt-engineer** - AI prompt optimization, interaction design

**Agent Collaboration:**
Agents automatically collaborate through the foundation layer:

```bash
# Complex task triggers multiple agents
claude /fix "optimize database performance"

# Workflow:
# 1. context agent analyzes codebase architecture
# 2. performance-optimizer identifies bottlenecks
# 3. patterns agent suggests optimization patterns
# 4. critic agent validates proposed changes
# 5. test-strategist ensures testing coverage
```

### Configuration Management

<<<<<<< HEAD
### Automatic Backup System
- **Location:** `.support/backups/` with timestamped folders
- **Format:** `YYYYMMDD-HHhMMmSS-reason` (e.g., `20250729-14h32m44-factory-reset`)
- **Content:** Preserves all customizations for manual restoration
- **Frequency:** Before every configuration change

### Git Integration
- **Auto-managed `.gitignore`** for backup and log directories
- **Safe modification scope:** Only touches `.claude/`, `.support/`, and `CLAUDE.md`
- **Version control friendly:** Configurations can be committed and shared

### Directory Structure Management
- **`.claude/`** - Primary Claude Code configuration
- **`.support/`** - Infrastructure and backup files
- **`CLAUDE.md`** - Project operational guidelines (backed up before changes)
=======
#### Backup Strategy
All backups are stored in `.support/backups/` with timestamped folders:
- **Format:** `YYYYMMDD-HHhMMmSS-reason`
- **Example:** `20250729-14h32m44-factory-reset`
- **Restoration:** Backups preserve customizations and can be restored manually

#### GitIgnore Management
Automatic `.gitignore` management for:
- `.support/backups/` - Configuration backups (contains sensitive data)
- `.support/logs/` - Debug and diagnostic logs
- `.support/cache/` - Temporary files and caches
- Generated files that shouldn't be version controlled

#### Safe Modification Scope
The tool only modifies these directories (never touches your source code):
- `.claude/` - Claude Code configuration and agents
- `.support/` - Support files, backups, and diagnostics
- `CLAUDE.md` - Project guidelines (with automatic backup)
- `.gitignore` - Adds necessary entries (preserves existing)
>>>>>>> 2c8f9631

## 🛡️ Security & Safety

| Security Feature | Implementation |
|-----------------|----------------|
| **Secret Management** | Environment variables only, no hardcoded credentials |
| **Secure Defaults** | Conservative security settings and permissions |
| **Change Protection** | Automatic backups before any modifications |
| **Source Integrity** | Configurations downloaded from verified GitHub releases |
| **Isolated Operation** | Only modifies designated directories (`.claude/`, `.support/`) |

## 📚 Documentation & Reference

<<<<<<< HEAD
### Built-in Documentation
- **Agent Documentation:** Detailed guides in `.claude/agents/` for each AI agent
- **Command Reference:** Usage examples in `.claude/commands/` for all slash commands
- **Technology Guides:** Stack-specific best practices in `.claude/stacks/`
- **Troubleshooting:** Common issues and solutions in `.support/logs/`

## 🔧 Troubleshooting

> **💡 Quick Help:** Run `uvx claude-code-forge troubleshoot` for AI-assisted debugging

### Common Issues & Solutions

#### Installation Problems

**Problem:** `uvx: command not found`
```bash
# Check current Python version
python3 --version
# If version < 3.13, install Python 3.13+ from python.org
# uvx is included with Python 3.13+ automatically
```

**Problem:** `claude: command not found`
```bash
# Install Claude Code CLI from https://claude.ai/code
# Follow the installation instructions for your platform
# Restart terminal after installation
```

**Problem:** Permission denied errors
=======
### Configuration Guides
- **Agent Documentation:** Complete agent specifications in `.claude/agents/`
- **Command Reference:** Slash command definitions in `.claude/commands/`
- **Stack Guidelines:** Technology-specific best practices in `.claude/stacks/`
- **Project Guidelines:** Development standards and decisions in `CLAUDE.md`

### Progressive Learning Path

#### Beginner: Essential Commands
```bash
# Start with these core commands
claude /stacks          # Understand your technology stack
claude /fix "issue"     # Get targeted debugging help
claude /todo/next       # Prioritize your work
```

#### Intermediate: Agent Collaboration
```bash
# Use specialized agents for complex tasks
claude /agents/create   # Create custom agents
claude /performance "analyze API latency"
claude /discuss "should we migrate to microservices?"
```

#### Advanced: Ecosystem Management
```bash
# Manage and extend the agent ecosystem
uvx claude-code-forge agent-ecosystem  # Generate project-specific agents
uvx claude-code-forge master-prompt     # Craft optimized prompts
# Custom agent development and MCP integration
```

### Command Reference

#### Foundation Commands
- `/stacks` - Technology stack analysis and recommendations
- `/fix <issue>` - Targeted issue resolution with specialist agents
- `/discuss <topic>` - Critical analysis and decision support
- `/performance <area>` - Performance optimization guidance

#### Agent Management
- `/agents/audit` - Review all installed agents and their status
- `/agents/create` - Interactive agent creation wizard
- `/agents/guide` - Agent usage guidelines and best practices

#### Task Management
- `/todo/next` - Intelligent task prioritization
- `/todo/create <task>` - Create tracked development tasks
- `/todo/review` - Review and update task status

## 🛠️ Troubleshooting

### Common Installation Issues

#### Error: "claude: command not found"
**Cause:** Claude Code CLI not installed or not in PATH

**Solution:**
```bash
# Install Claude Code CLI first
# Visit https://claude.ai/code for installation instructions

# Verify installation
which claude
claude --version
```

#### Error: "uvx: command not found"
**Cause:** uvx not installed

**Solution:**
```bash
# Install uvx
pip install uvx

# Alternative: use pipx if available
pipx install uvx

# Verify installation
uvx --version
```

#### Error: "Failed to download configurations"
**Cause:** Network connectivity or GitHub access issues

**Solution:**
```bash
# Check internet connection
curl -I https://api.github.com/repos/ondrasek/claude-code-forge/releases/latest

# If behind corporate firewall, configure proxy
export HTTPS_PROXY=your-proxy:port
uvx claude-code-forge init
```

#### Error: "/stacks command not found" after installation
**Cause:** Claude Code configuration not properly loaded

**Solution:**
```bash
# Restart Claude Code CLI to reload configuration
pkill claude
claude /stacks

# Verify .claude directory exists and contains files
ls -la .claude/commands/
```

#### Error: "Permission denied" during installation
**Cause:** Insufficient file system permissions

**Solution:**
```bash
# Ensure write permissions in current directory
ls -la .
sudo chown -R $USER:$USER .

# Run installation again
uvx claude-code-forge init
```

### Interactive Troubleshooting

For complex issues, use the built-in troubleshooting assistant:

```bash
# Launch interactive debugging with Claude
uvx claude-code-forge troubleshoot
```

This will:
- Analyze your Claude Code and MCP configuration
- Check for common configuration problems
- Provide step-by-step solutions
- Generate diagnostic reports

### Getting Help

If troubleshooting doesn't resolve your issue:

1. **Check existing issues:** [GitHub Issues](https://github.com/ondrasek/claude-code-forge/issues)
2. **Create detailed bug report** with:
   - Operating system and version
   - Claude Code CLI version (`claude --version`)
   - Python version (`python --version`)
   - Complete error output
   - Steps to reproduce

### Customization

After successful installation, customize your setup:

#### 1. Add Custom Agents
```bash
# Create new agent in .claude/agents/
cp .claude/agents/template.json .claude/agents/my-agent.json
# Edit with your agent configuration
```

#### 2. Create Custom Commands
```bash
# Add new slash command in .claude/commands/
cp .claude/commands/stacks.json .claude/commands/my-command.json
# Customize command behavior
```

#### 3. Project Guidelines
```bash
# Update CLAUDE.md with project-specific guidelines
vim CLAUDE.md  # Add your coding standards, architecture decisions
```

#### 4. MCP Server Configuration
```bash
# Configure additional MCP servers
vim .mcp.json  # Add memory, perplexity, or custom MCP servers
```

## 🚦 Development & Contributing

### DevContainer Integration
Claude Code Forge is available as a devcontainer feature for seamless development environment setup:

```json
// .devcontainer/devcontainer.json
{
  "features": {
    "ghcr.io/ondrasek/claude-code-forge/claude-code-forge:latest": {}
  }
}
```

This automatically configures Claude Code with the full agent ecosystem when your devcontainer starts.

### Local Development

#### Setup Development Environment
>>>>>>> 2c8f9631
```bash
# Solution: Check file permissions
ls -la ~/.claude/
# Ensure you own the .claude directory
```

#### Configuration Issues

**Problem:** Agents not showing up
```bash
# Check installation completed
uvx claude-code-forge init --verbose

# Verify agents directory
ls -la .claude/agents/

# Restart Claude Code application
```

**Problem:** Commands not working
```bash
# Check commands directory
ls -la .claude/commands/

# Verify Claude Code settings
cat .claude/settings.json
```

**Problem:** MCP tools not available
```bash
# Check MCP configuration
cat .mcp.json

# Verify MCP servers
ls -la .support/mcp-servers/
```

#### Advanced Troubleshooting

**Interactive Debugging:**
```bash
# Launch AI-assisted troubleshooting
uvx claude-code-forge troubleshoot
```

**Manual Diagnostics:**
```bash
# Check logs for errors
ls -la .support/logs/

# Verify all components
uvx claude-code-forge init --dry-run

# Reset to clean state if needed
uvx claude-code-forge factory-reset
```

**Getting Help:**
- Check existing configurations: `claude /agents/guide`
- Review documentation: Files in `.support/instructions/`
- Reset if corrupted: `uvx claude-code-forge factory-reset`
- Open issue: [GitHub Issues](https://github.com/ondrasek/claude-code-forge/issues)

## 🎨 Customization

### Adding Your Own Agents
```bash
# Create custom agent
cat > .claude/agents/my-agent.md << 'EOF'
# My Custom Agent

You are a specialized agent for [specific task].

## Capabilities
- [List capabilities]

## Usage
- [Usage instructions]
EOF
```

### Creating Custom Commands
```bash
# Create custom slash command
cat > .claude/commands/my-command.md << 'EOF'
# /my-command

Description: [What this command does]

Usage: `/my-command [parameters]`

[Command implementation]
EOF
```

### Project-Specific Guidelines
```bash
# Update project guidelines
# Edit CLAUDE.md with your project's specific context
```

### Additional MCP Configuration
```bash
# Add more MCP servers to .mcp.json
# Follow existing patterns in the file
```

## 🚀 Development

### DevContainer Integration
Claude Code Forge is available as a devcontainer feature for seamless development environment integration.

### Local Development Setup
```bash
# Clone and setup for development
git clone https://github.com/ondrasek/claude-code-forge.git
cd claude-code-forge

<<<<<<< HEAD
# Install in development mode
pip install -e .

# Run local version
python -m claude_code_forge init

# Run tests (if available)
python -m pytest
=======
# Create virtual environment
python -m venv venv
source venv/bin/activate  # On Windows: venv\Scripts\activate

# Install dependencies
pip install -r requirements.txt

# Install in development mode
pip install -e .
```

#### Testing Local Changes
```bash
# Test your changes locally
python -m claude_code_forge init

# Run with different configurations
python -m claude_code_forge init --config-path ./custom-config

# Debug mode with verbose output
python -m claude_code_forge init --debug
>>>>>>> 2c8f9631
```

#### Contributing

1. **Fork the repository** on GitHub
2. **Create a feature branch:** `git checkout -b feature/amazing-agent`
3. **Make your changes** and test thoroughly
4. **Add tests** for new functionality
5. **Update documentation** as needed
6. **Submit a pull request** with detailed description

**Contribution Areas:**
- New AI agents for specialized domains
- Enhanced MCP server integrations
- Improved troubleshooting and diagnostics
- Documentation and examples
- Performance optimizations

## ❓ Frequently Asked Questions

### General Questions

**Q: What exactly is Claude Code Forge?**
A: Claude Code Forge is a CLI tool that transforms the basic Claude Code CLI into a specialized development environment. It installs 16 AI agents, custom commands, and MCP integrations that understand your codebase and development workflow.

**Q: Is this an official Anthropic tool?**
A: No, this is a community-developed tool that enhances the official Claude Code CLI. It's built by developers for developers to maximize productivity with Claude.

**Q: Do I need to pay for anything?**
A: Claude Code Forge itself is free and open source. You'll need access to Claude (which may require a subscription), but no additional costs for using this tool.

### Installation & Setup

**Q: Why do I need Claude Code CLI first?**
A: Claude Code Forge enhances the official Claude CLI by adding specialized agents and commands. It cannot function without the base Claude Code CLI installed.

**Q: Can I use this with Claude.ai web interface?**
A: No, this tool specifically enhances the Claude Code CLI for terminal/command-line usage. The web interface doesn't support the agent ecosystem or custom commands.

**Q: What happens to my existing Claude Code configuration?**
A: Claude Code Forge automatically backs up your existing configuration before making changes. All backups are stored in `.support/backups/` with timestamps for easy restoration.

### Usage & Functionality

**Q: How do agents differ from regular Claude prompts?**
A: Agents are specialized AI assistants with specific expertise, context, and workflows. Instead of generic responses, you get targeted help from agents trained for specific domains (debugging, architecture, testing, etc.).

**Q: Can I create my own agents?**
A: Yes! Use `claude /agents/create` for an interactive wizard, or manually create agents in `.claude/agents/`. The `agent-ecosystem` command can even generate project-specific agents.

**Q: Do agents remember previous conversations?**
A: Yes, through MCP memory integration. Agents can recall project context, previous decisions, and maintain continuity across multiple Claude sessions.

**Q: What if I don't like some agents or commands?**
A: Everything is customizable. You can disable agents, modify commands, or completely customize the ecosystem. The `.support/backups/` directory lets you revert any changes.

### Technical Questions

**Q: Does this modify my source code?**
A: No, Claude Code Forge only modifies configuration directories (`.claude/`, `.support/`) and the `CLAUDE.md` guidelines file. Your source code is never touched.

**Q: Can I use this in team environments?**
A: Yes, the configuration can be committed to version control (except `.support/backups/` and `.support/logs/` which are automatically gitignored). Team members can share the same agent ecosystem.

**Q: What about security and privacy?**
A: The tool uses secure defaults, no hardcoded secrets, and only downloads configurations from official GitHub releases. Your code and data remain private to your Claude sessions.

### Troubleshooting

**Q: The `/stacks` command doesn't work after installation**
A: This usually means Claude Code CLI needs to be restarted to load the new configuration. Try `pkill claude` then run `claude /stacks` again.

**Q: I'm getting "uvx: command not found"**
A: Install uvx with `pip install uvx`. This is required to run Python applications without traditional installation.

**Q: Can I uninstall everything?**
A: Yes, use `uvx claude-code-forge factory-reset` to remove all configurations and revert to defaults. Your original configuration is backed up automatically.

## 📄 License

MIT License - see [LICENSE](LICENSE) file for details.

## 🤝 Contributing

Contributions are welcome! Please feel free to:
- Report bugs or request features via [GitHub Issues](https://github.com/ondrasek/claude-code-forge/issues)
- Submit pull requests for improvements
- Share your custom agents and configurations
- Improve documentation and examples

## 📞 Support

- **Documentation:** Check the `docs/` directory for comprehensive guides
- **Issues:** [GitHub Issues](https://github.com/ondrasek/claude-code-forge/issues) for bug reports
- **Discussions:** [GitHub Discussions](https://github.com/ondrasek/claude-code-forge/discussions) for questions
- **AI-Assisted Help:** Use `uvx claude-code-forge troubleshoot` for interactive debugging<|MERGE_RESOLUTION|>--- conflicted
+++ resolved
@@ -3,1001 +3,4 @@
 [![Version](https://img.shields.io/github/v/release/ondrasek/claude-code-forge)](https://github.com/ondrasek/claude-code-forge/releases)
 [![License: MIT](https://img.shields.io/badge/License-MIT-yellow.svg)](https://opensource.org/licenses/MIT)
 
-<<<<<<< HEAD
 An experimental CLI tool for automated Claude Code configuration management. Install custom agents, commands, MCP tools, and development configurations with a single command.
-=======
-**Transform your Claude Code CLI into a development productivity powerhouse.** This professional tool automatically configures 16 specialized AI agents, custom commands, and MCP integrations that supercharge your coding workflow.
-
-## Why Claude Code Forge?
-
-**Before:** Basic Claude Code with generic prompts and limited capabilities
-```bash
-$ claude "help me debug this code"
-# Generic responses, no specialized knowledge, manual context switching
-```
-
-**After:** Specialized agent ecosystem with targeted expertise
-```bash
-$ claude /fix "memory leak in async handler"
-# Launches performance-optimizer agent with debugging protocols
-$ claude /stacks
-# Analyzes your tech stack with architectural insights
-$ claude /todo/next
-# Intelligently prioritizes your development tasks
-```
-
-**Result:** 10x faster development cycles with AI agents that understand your codebase, architecture patterns, and development workflow.
-
-## 📋 Table of Contents
-
-- [Quick Start](#-quick-start)
-  - [Prerequisites](#prerequisites)
-  - [Installation](#installation)
-  - [Installation Verification](#installation-verification)
-- [Available Commands](#-available-commands)
-- [What Gets Installed](#-what-gets-installed)
-- [Advanced Configuration](#-advanced-configuration)
-- [Troubleshooting](#%EF%B8%8F-troubleshooting)
-- [Documentation & Reference](#-documentation--reference)
-- [Development & Contributing](#-development--contributing)
-- [Frequently Asked Questions](#-frequently-asked-questions)
-- [License](#-license)
->>>>>>> 2c8f9631
-
-As this is an experimental tool, use it at your own risk (and rewards ;-).
-
-<<<<<<< HEAD
-**Transform your Claude Code experience with:**
-- 16 specialized AI agents for comprehensive development support
-- Custom slash commands (`/stacks`, `/fix`, `/discuss`) for instant assistance
-- Integrated MCP tools for memory and web research
-- Automated project structure and configuration management
-- Zero-configuration setup with intelligent backup system
-
-> **Note**: This is a complementary tool designed to enhance your Claude Code experience. It works alongside the official Claude Code CLI to provide advanced configuration management and specialized AI agents.
-
-## 📖 Table of Contents
-
-### Getting Started
-- [⚡ Quick Start](#-quick-start)
-- [📋 Installation Verification](#-installation-verification)
-- [🤔 FAQ](#-frequently-asked-questions)
-
-### Reference
-- [📋 Available Commands](#-available-commands)
-- [🎯 What Gets Installed](#-what-gets-installed)
-- [🔧 Configuration Management](#-configuration-management)
-
-### Advanced
-- [🛡️ Security & Safety](#-security--safety)
-- [🎨 Customization](#-customization)
-- [🚀 Development](#-development)
-
-### Support
-- [🔧 Troubleshooting](#-troubleshooting)
-- [📚 Documentation](#-documentation)
-- [📞 Support](#-support)
-
-## ⚡ Quick Start
-
-### 1. Prerequisites
-- [Claude Code CLI](https://claude.ai/code) installed and working
-- Python 3.11+ (for uvx support)
-- Internet connection for configuration downloads
-
-**Verify your setup:**
-```bash
-# Check Claude Code is installed
-claude --version
-
-# Check Python version (should be 3.11+)
-python3 --version
-
-# Check uvx is available
-uvx --version
-```
-
-> **Troubleshooting Prerequisites:**
-> - **Claude Code not found:** Install from [claude.ai/code](https://claude.ai/code)
-> - **Python version too old:** Install Python 3.11+ from [python.org](https://python.org)
-> - **uvx not available:** Upgrade Python or install with `pip install --user pipx`
-
-### 2. Installation
-
-```bash
-# One command installs everything
-uvx claude-code-forge init
-```
-
-### 3. Quick Verification
-
-```bash
-# Check agents (should show 16 agents)
-claude /agents/audit
-
-# Test custom commands
-=======
-### Prerequisites
-
-Before using Claude Code Forge, you need:
-
-#### 1. Claude Code CLI (Required)
-The official Claude CLI tool from Anthropic. [Install Claude Code CLI](https://claude.ai/code) first.
-
-**Verify Claude Code is installed:**
-```bash
-claude --version
-# Expected output: claude-cli version X.X.X
-```
-
-#### 2. Python 3.8+ with uvx (Required)
-Install uvx for running Python applications without installation:
-
-```bash
-# Install uvx (if not already installed)
-pip install uvx
-
-# Verify uvx is working
-uvx --version
-# Expected output: uvx X.X.X
-```
-
-#### 3. Internet Connection
-Required for downloading configurations from GitHub releases.
-
-### Installation
-
-**Step 1: Initialize Configuration**
-```bash
-# Run the initialization (no installation required)
-uvx claude-code-forge init
-```
-
-**Step 2: Verify Installation Success**
-```bash
-# Test custom command (should show technology analysis)
->>>>>>> 2c8f9631
-claude /stacks
-
-# List installed agents (should show 16 agents)
-ls .claude/agents/
-
-# Check agent functionality
-claude /agents/audit
-```
-
-<<<<<<< HEAD
-🎉 **Success!** Your Claude Code now includes 16 specialized agents, custom commands, and MCP tools.
-
-[📋 See detailed verification steps](#-installation-verification)
-=======
-**Expected Success Indicators:**
-- ✅ `.claude/` directory created with agents and commands
-- ✅ `.support/` directory created with project structure
-- ✅ `/stacks` command returns technology stack analysis
-- ✅ `claude /agents/audit` shows all 16 agents installed
-- ✅ `CLAUDE.md` file created with project guidelines
-
-### Installation Verification
-
-Run this complete verification sequence:
-
-```bash
-# 1. Verify core functionality
-claude /stacks
-# Should return: "Analyzing technology stack..." with detailed output
-
-# 2. Test agent ecosystem
-claude /agents/audit
-# Should list all 16 agents with status
-
-# 3. Verify MCP integration
-claude "test memory functionality"
-# Should demonstrate persistent memory capabilities
-
-# 4. Check directory structure
-ls -la .claude/ .support/
-# Should show complete directory structure as documented below
-```
-
-If any verification step fails, see the [Troubleshooting](#-troubleshooting) section below.
->>>>>>> 2c8f9631
-
----
-
-## ⚡ Quick Reference
-
-**Most Used Commands:**
-```bash
-# Full setup
-uvx claude-code-forge init
-
-# Stack analysis
-claude /stacks
-
-# Issue help
-claude /fix "problem description"
-
-# Critical analysis
-claude /discuss "topic"
-```
-
-**Key Agents:** `researcher` • `context` • `patterns` • `principles` • `critic` • `conflicts`
-
-**[📖 Full Documentation](#-table-of-contents) • [❓ FAQ](#-frequently-asked-questions) • [🔧 Troubleshooting](#-troubleshooting)**
-
----
-
-## 📋 Installation Verification
-
-**Expected Results After Installation:**
-- ✅ 16 agents listed in audit (6 foundation + 10 specialist)
-- ✅ `/stacks` command responds with technology analysis
-- ✅ Tools include memory, perplexity, and others
-- ✅ `.claude/` and `.support/` directories exist
-- ✅ Configuration files present in `.claude/agents/`, `.claude/commands/`
-
-**Detailed verification:**
-```bash
-# Check project structure was created
-ls -la .claude/ .support/
-
-# Confirm backup was created (if upgrading)
-ls -la .support/backups/
-
-# Test comprehensive tool access
-claude "what tools do you have access to?"
-```
-
-
-## 📋 Available Commands
-
-| 🛠️ Command | 📝 Description | ⚡ Usage |
-|------------|----------------|----------|
-| `init` | Initialize all configurations | `uvx claude-code-forge init` |
-| `factory-reset` | Reset to defaults with backup | `uvx claude-code-forge factory-reset` |
-| `upgrade` | Update to latest configurations | `uvx claude-code-forge upgrade` |
-| `agent-ecosystem` | Generate project-specific agents | `uvx claude-code-forge agent-ecosystem` |
-| `troubleshoot` | Debug Claude Code and MCP issues | `uvx claude-code-forge troubleshoot` |
-| `master-prompt` | Craft optimized master prompts | `uvx claude-code-forge master-prompt` |
-
-### Command Details
-
-#### `init`
-Initializes all custom configurations for Claude Code:
-- Installs 16 specialized AI agents (6 foundation + 10 specialist)
-- Sets up custom slash commands
-- Configures MCP servers (memory, perplexity, etc.)
-- Creates project structure and guidelines
-- Optionally backs up existing configuration to `.support/backups`
-
-#### `factory-reset`
-Resets all configurations to the default state:
-- Creates timestamped backup (e.g., `20250729-14h32m44-factory-reset`)
-- Removes current configurations
-- Installs fresh default configurations
-- Preserves backup in `.support/backups` directory
-
-#### `upgrade`
-Updates configurations to the latest available version:
-- Downloads latest release from GitHub
-- Preserves local customizations where possible
-- Creates backup before upgrading
-
-#### `agent-ecosystem`
-**Purpose:** Generate project-specific agents
-- Analyzes your repository structure and technologies
-- Creates custom agents tailored to your project
-- Integrates with existing agent infrastructure
-
-#### `troubleshoot`
-**Purpose:** Debug configuration and connectivity issues
-- Launches AI-assisted log analysis
-- Diagnoses Claude Code and MCP problems
-- Provides step-by-step solutions
-
-#### `master-prompt`
-**Purpose:** Create optimized AI prompts
-- Interactive prompt engineering wizard
-- Incorporates web search and research capabilities
-- Follows prompt engineering best practices
-
-## 🎯 What Gets Installed
-
-### AI Agents (16 Total)
-
-**Foundation Agents (6)** - Core development support:
-
-| Agent | Capability |
-|-------|------------|
-| `researcher` | External information discovery and best practices |
-| `context` | Internal architecture understanding and documentation |
-| `patterns` | Code quality analysis and pattern detection |
-| `principles` | Design principle validation (SOLID, DRY, KISS) |
-| `critic` | Risk assessment and objective code review |
-| `conflicts` | Conflict resolution and decision mediation |
-
-**Specialist Agents (10)** - Advanced workflows:
-
-| Agent | Capability |
-|-------|------------|
-| `git-workflow` | Git operations, branching, and release management |
-| `stack-advisor` | Technology stack guidance and modernization |
-| `code-cleaner` | Code refactoring, cleanup, and optimization |
-| `performance-optimizer` | Performance analysis and bottleneck resolution |
-| `test-strategist` | Testing strategy, coverage, and quality assurance |
-| `todo-manager` | Task management and project organization |
-| `options-analyzer` | Decision analysis and trade-off evaluation |
-| `constraint-solver` | Constraint resolution and requirement balancing |
-| `meta-programmer` | Code generation and meta-programming tasks |
-| `prompt-engineer` | AI prompt optimization and agent development |
-
-### Custom Slash Commands
-
-| Command | Purpose |
-|---------|----------|
-| `/stacks` | Technology stack analysis and recommendations |
-| `/fix` | Issue resolution and debugging assistance |
-| `/discuss` | Critical analysis and architectural discussions |
-| `/performance` | Performance optimization suggestions |
-
-**Agent Management:**
-- `/agents/audit` - List all available agents
-- `/agents/create` - Create new custom agents
-- `/agents/guide` - Agent usage documentation
-
-**TODO Management:**
-- `/todo/next` - Get next priority task
-- `/todo/create` - Create new TODO items
-- `/todo/review` - Review and update TODO status
-
-<<<<<<< HEAD
-### MCP Tools
-
-| Tool | Purpose |
-|------|----------|
-| **memory** | Persistent session memory across Claude Code sessions |
-| **perplexity** | Real-time web search and research capabilities |
-| **custom tools** | Additional specialized tools via `.mcp.json` configuration |
-=======
-### MCP (Model Context Protocol) Integration
-
-**What is MCP?** The Model Context Protocol enables Claude to access external tools and data sources in real-time, extending capabilities beyond the base model.
-
-**Included MCP Servers:**
-- **memory** - Persistent session memory across conversations
-  - Remembers project context, decisions, and preferences
-  - Automatically maintains conversation history
-  - Enables continuity across multiple Claude sessions
-
-- **perplexity** - Real-time web search and research capabilities
-  - Live access to current information and documentation
-  - Technical research and stack analysis
-  - Up-to-date library and framework information
-
-**How MCP Works with Agents:**
-```bash
-# Agent uses MCP memory to recall previous decisions
-claude /fix "the authentication bug from yesterday"
-# Memory MCP provides context from previous session
-
-# Agent uses MCP perplexity for current information
-claude /stacks "evaluate latest React 19 features"
-# Perplexity MCP fetches latest React 19 documentation
-```
-
-**Configuration:** Additional MCP servers can be configured via `.mcp.json`
->>>>>>> 2c8f9631
-
-### Project Structure
-
-```
-.claude/                 # Claude Code configuration
-├── agents/             # AI agent definitions
-├── commands/           # Custom slash commands
-├── stacks/             # Technology-specific guidelines
-├── mcp-servers/        # MCP server configurations
-└── settings.json       # Claude Code settings
-
-.support/               # Supporting infrastructure
-├── prompts/            # Reusable prompt templates
-├── instructions/       # Development guidelines
-├── todos/              # Task tracking and management
-├── mcp-servers/        # MCP server source code
-├── logs/               # Diagnostics and troubleshooting
-└── backups/            # Automatic configuration backups
-
-CLAUDE.md              # Project operational guidelines
-```
-
-## 🤔 Frequently Asked Questions
-
-### What is the relationship to Claude Code?
-**Claude Code Forge is a companion tool** that enhances the official Claude Code CLI:
-- **Claude Code**: The official desktop application and CLI from Anthropic
-- **Claude Code Forge**: This tool that adds specialized agents, commands, and configurations
-- **Together**: They provide a powerful development environment with AI-powered assistance
-
-### Do I need both?
-Yes! Claude Code Forge requires Claude Code to be installed first:
-1. Install Claude Code from [claude.ai/code](https://claude.ai/code)
-2. Run `uvx claude-code-forge init` to add enhancements
-3. Use enhanced Claude Code with new agents and commands
-
-### Is this official?
-No, Claude Code Forge is a community tool that works with the official Claude Code CLI. It's designed to be safe and non-intrusive.
-
-### What happens to my existing configuration?
-Your existing configuration is automatically backed up to `.support/backups/` before any changes. You can restore it anytime.
-
-## 🔧 Advanced Configuration
-
-### Agent Architecture
-
-**Foundation Layer (6 Core Agents):**
-These agents provide fundamental capabilities used by all other agents:
-
-- **researcher** - External information discovery and validation
-- **context** - Deep codebase analysis and architectural understanding
-- **patterns** - Code quality assessment and pattern recognition
-- **principles** - Design principle validation and architectural guidance
-- **critic** - Risk assessment, validation, and quality control
-- **conflicts** - Conflict resolution and decision arbitration
-
-**Specialist Layer (10 Domain Agents):**
-Specialized agents for specific development tasks:
-
-- **git-workflow** - Git operations, branching strategies, commit optimization
-- **stack-advisor** - Technology selection, compatibility analysis
-- **code-cleaner** - Refactoring, code quality, technical debt reduction
-- **performance-optimizer** - Performance analysis, bottleneck identification
-- **test-strategist** - Test strategy, coverage analysis, quality assurance
-- **todo-manager** - Task prioritization, project management
-- **options-analyzer** - Decision analysis, trade-off evaluation
-- **constraint-solver** - Complex constraint resolution, optimization
-- **meta-programmer** - Code generation, automation, tooling
-- **prompt-engineer** - AI prompt optimization, interaction design
-
-**Agent Collaboration:**
-Agents automatically collaborate through the foundation layer:
-
-```bash
-# Complex task triggers multiple agents
-claude /fix "optimize database performance"
-
-# Workflow:
-# 1. context agent analyzes codebase architecture
-# 2. performance-optimizer identifies bottlenecks
-# 3. patterns agent suggests optimization patterns
-# 4. critic agent validates proposed changes
-# 5. test-strategist ensures testing coverage
-```
-
-### Configuration Management
-
-<<<<<<< HEAD
-### Automatic Backup System
-- **Location:** `.support/backups/` with timestamped folders
-- **Format:** `YYYYMMDD-HHhMMmSS-reason` (e.g., `20250729-14h32m44-factory-reset`)
-- **Content:** Preserves all customizations for manual restoration
-- **Frequency:** Before every configuration change
-
-### Git Integration
-- **Auto-managed `.gitignore`** for backup and log directories
-- **Safe modification scope:** Only touches `.claude/`, `.support/`, and `CLAUDE.md`
-- **Version control friendly:** Configurations can be committed and shared
-
-### Directory Structure Management
-- **`.claude/`** - Primary Claude Code configuration
-- **`.support/`** - Infrastructure and backup files
-- **`CLAUDE.md`** - Project operational guidelines (backed up before changes)
-=======
-#### Backup Strategy
-All backups are stored in `.support/backups/` with timestamped folders:
-- **Format:** `YYYYMMDD-HHhMMmSS-reason`
-- **Example:** `20250729-14h32m44-factory-reset`
-- **Restoration:** Backups preserve customizations and can be restored manually
-
-#### GitIgnore Management
-Automatic `.gitignore` management for:
-- `.support/backups/` - Configuration backups (contains sensitive data)
-- `.support/logs/` - Debug and diagnostic logs
-- `.support/cache/` - Temporary files and caches
-- Generated files that shouldn't be version controlled
-
-#### Safe Modification Scope
-The tool only modifies these directories (never touches your source code):
-- `.claude/` - Claude Code configuration and agents
-- `.support/` - Support files, backups, and diagnostics
-- `CLAUDE.md` - Project guidelines (with automatic backup)
-- `.gitignore` - Adds necessary entries (preserves existing)
->>>>>>> 2c8f9631
-
-## 🛡️ Security & Safety
-
-| Security Feature | Implementation |
-|-----------------|----------------|
-| **Secret Management** | Environment variables only, no hardcoded credentials |
-| **Secure Defaults** | Conservative security settings and permissions |
-| **Change Protection** | Automatic backups before any modifications |
-| **Source Integrity** | Configurations downloaded from verified GitHub releases |
-| **Isolated Operation** | Only modifies designated directories (`.claude/`, `.support/`) |
-
-## 📚 Documentation & Reference
-
-<<<<<<< HEAD
-### Built-in Documentation
-- **Agent Documentation:** Detailed guides in `.claude/agents/` for each AI agent
-- **Command Reference:** Usage examples in `.claude/commands/` for all slash commands
-- **Technology Guides:** Stack-specific best practices in `.claude/stacks/`
-- **Troubleshooting:** Common issues and solutions in `.support/logs/`
-
-## 🔧 Troubleshooting
-
-> **💡 Quick Help:** Run `uvx claude-code-forge troubleshoot` for AI-assisted debugging
-
-### Common Issues & Solutions
-
-#### Installation Problems
-
-**Problem:** `uvx: command not found`
-```bash
-# Check current Python version
-python3 --version
-# If version < 3.13, install Python 3.13+ from python.org
-# uvx is included with Python 3.13+ automatically
-```
-
-**Problem:** `claude: command not found`
-```bash
-# Install Claude Code CLI from https://claude.ai/code
-# Follow the installation instructions for your platform
-# Restart terminal after installation
-```
-
-**Problem:** Permission denied errors
-=======
-### Configuration Guides
-- **Agent Documentation:** Complete agent specifications in `.claude/agents/`
-- **Command Reference:** Slash command definitions in `.claude/commands/`
-- **Stack Guidelines:** Technology-specific best practices in `.claude/stacks/`
-- **Project Guidelines:** Development standards and decisions in `CLAUDE.md`
-
-### Progressive Learning Path
-
-#### Beginner: Essential Commands
-```bash
-# Start with these core commands
-claude /stacks          # Understand your technology stack
-claude /fix "issue"     # Get targeted debugging help
-claude /todo/next       # Prioritize your work
-```
-
-#### Intermediate: Agent Collaboration
-```bash
-# Use specialized agents for complex tasks
-claude /agents/create   # Create custom agents
-claude /performance "analyze API latency"
-claude /discuss "should we migrate to microservices?"
-```
-
-#### Advanced: Ecosystem Management
-```bash
-# Manage and extend the agent ecosystem
-uvx claude-code-forge agent-ecosystem  # Generate project-specific agents
-uvx claude-code-forge master-prompt     # Craft optimized prompts
-# Custom agent development and MCP integration
-```
-
-### Command Reference
-
-#### Foundation Commands
-- `/stacks` - Technology stack analysis and recommendations
-- `/fix <issue>` - Targeted issue resolution with specialist agents
-- `/discuss <topic>` - Critical analysis and decision support
-- `/performance <area>` - Performance optimization guidance
-
-#### Agent Management
-- `/agents/audit` - Review all installed agents and their status
-- `/agents/create` - Interactive agent creation wizard
-- `/agents/guide` - Agent usage guidelines and best practices
-
-#### Task Management
-- `/todo/next` - Intelligent task prioritization
-- `/todo/create <task>` - Create tracked development tasks
-- `/todo/review` - Review and update task status
-
-## 🛠️ Troubleshooting
-
-### Common Installation Issues
-
-#### Error: "claude: command not found"
-**Cause:** Claude Code CLI not installed or not in PATH
-
-**Solution:**
-```bash
-# Install Claude Code CLI first
-# Visit https://claude.ai/code for installation instructions
-
-# Verify installation
-which claude
-claude --version
-```
-
-#### Error: "uvx: command not found"
-**Cause:** uvx not installed
-
-**Solution:**
-```bash
-# Install uvx
-pip install uvx
-
-# Alternative: use pipx if available
-pipx install uvx
-
-# Verify installation
-uvx --version
-```
-
-#### Error: "Failed to download configurations"
-**Cause:** Network connectivity or GitHub access issues
-
-**Solution:**
-```bash
-# Check internet connection
-curl -I https://api.github.com/repos/ondrasek/claude-code-forge/releases/latest
-
-# If behind corporate firewall, configure proxy
-export HTTPS_PROXY=your-proxy:port
-uvx claude-code-forge init
-```
-
-#### Error: "/stacks command not found" after installation
-**Cause:** Claude Code configuration not properly loaded
-
-**Solution:**
-```bash
-# Restart Claude Code CLI to reload configuration
-pkill claude
-claude /stacks
-
-# Verify .claude directory exists and contains files
-ls -la .claude/commands/
-```
-
-#### Error: "Permission denied" during installation
-**Cause:** Insufficient file system permissions
-
-**Solution:**
-```bash
-# Ensure write permissions in current directory
-ls -la .
-sudo chown -R $USER:$USER .
-
-# Run installation again
-uvx claude-code-forge init
-```
-
-### Interactive Troubleshooting
-
-For complex issues, use the built-in troubleshooting assistant:
-
-```bash
-# Launch interactive debugging with Claude
-uvx claude-code-forge troubleshoot
-```
-
-This will:
-- Analyze your Claude Code and MCP configuration
-- Check for common configuration problems
-- Provide step-by-step solutions
-- Generate diagnostic reports
-
-### Getting Help
-
-If troubleshooting doesn't resolve your issue:
-
-1. **Check existing issues:** [GitHub Issues](https://github.com/ondrasek/claude-code-forge/issues)
-2. **Create detailed bug report** with:
-   - Operating system and version
-   - Claude Code CLI version (`claude --version`)
-   - Python version (`python --version`)
-   - Complete error output
-   - Steps to reproduce
-
-### Customization
-
-After successful installation, customize your setup:
-
-#### 1. Add Custom Agents
-```bash
-# Create new agent in .claude/agents/
-cp .claude/agents/template.json .claude/agents/my-agent.json
-# Edit with your agent configuration
-```
-
-#### 2. Create Custom Commands
-```bash
-# Add new slash command in .claude/commands/
-cp .claude/commands/stacks.json .claude/commands/my-command.json
-# Customize command behavior
-```
-
-#### 3. Project Guidelines
-```bash
-# Update CLAUDE.md with project-specific guidelines
-vim CLAUDE.md  # Add your coding standards, architecture decisions
-```
-
-#### 4. MCP Server Configuration
-```bash
-# Configure additional MCP servers
-vim .mcp.json  # Add memory, perplexity, or custom MCP servers
-```
-
-## 🚦 Development & Contributing
-
-### DevContainer Integration
-Claude Code Forge is available as a devcontainer feature for seamless development environment setup:
-
-```json
-// .devcontainer/devcontainer.json
-{
-  "features": {
-    "ghcr.io/ondrasek/claude-code-forge/claude-code-forge:latest": {}
-  }
-}
-```
-
-This automatically configures Claude Code with the full agent ecosystem when your devcontainer starts.
-
-### Local Development
-
-#### Setup Development Environment
->>>>>>> 2c8f9631
-```bash
-# Solution: Check file permissions
-ls -la ~/.claude/
-# Ensure you own the .claude directory
-```
-
-#### Configuration Issues
-
-**Problem:** Agents not showing up
-```bash
-# Check installation completed
-uvx claude-code-forge init --verbose
-
-# Verify agents directory
-ls -la .claude/agents/
-
-# Restart Claude Code application
-```
-
-**Problem:** Commands not working
-```bash
-# Check commands directory
-ls -la .claude/commands/
-
-# Verify Claude Code settings
-cat .claude/settings.json
-```
-
-**Problem:** MCP tools not available
-```bash
-# Check MCP configuration
-cat .mcp.json
-
-# Verify MCP servers
-ls -la .support/mcp-servers/
-```
-
-#### Advanced Troubleshooting
-
-**Interactive Debugging:**
-```bash
-# Launch AI-assisted troubleshooting
-uvx claude-code-forge troubleshoot
-```
-
-**Manual Diagnostics:**
-```bash
-# Check logs for errors
-ls -la .support/logs/
-
-# Verify all components
-uvx claude-code-forge init --dry-run
-
-# Reset to clean state if needed
-uvx claude-code-forge factory-reset
-```
-
-**Getting Help:**
-- Check existing configurations: `claude /agents/guide`
-- Review documentation: Files in `.support/instructions/`
-- Reset if corrupted: `uvx claude-code-forge factory-reset`
-- Open issue: [GitHub Issues](https://github.com/ondrasek/claude-code-forge/issues)
-
-## 🎨 Customization
-
-### Adding Your Own Agents
-```bash
-# Create custom agent
-cat > .claude/agents/my-agent.md << 'EOF'
-# My Custom Agent
-
-You are a specialized agent for [specific task].
-
-## Capabilities
-- [List capabilities]
-
-## Usage
-- [Usage instructions]
-EOF
-```
-
-### Creating Custom Commands
-```bash
-# Create custom slash command
-cat > .claude/commands/my-command.md << 'EOF'
-# /my-command
-
-Description: [What this command does]
-
-Usage: `/my-command [parameters]`
-
-[Command implementation]
-EOF
-```
-
-### Project-Specific Guidelines
-```bash
-# Update project guidelines
-# Edit CLAUDE.md with your project's specific context
-```
-
-### Additional MCP Configuration
-```bash
-# Add more MCP servers to .mcp.json
-# Follow existing patterns in the file
-```
-
-## 🚀 Development
-
-### DevContainer Integration
-Claude Code Forge is available as a devcontainer feature for seamless development environment integration.
-
-### Local Development Setup
-```bash
-# Clone and setup for development
-git clone https://github.com/ondrasek/claude-code-forge.git
-cd claude-code-forge
-
-<<<<<<< HEAD
-# Install in development mode
-pip install -e .
-
-# Run local version
-python -m claude_code_forge init
-
-# Run tests (if available)
-python -m pytest
-=======
-# Create virtual environment
-python -m venv venv
-source venv/bin/activate  # On Windows: venv\Scripts\activate
-
-# Install dependencies
-pip install -r requirements.txt
-
-# Install in development mode
-pip install -e .
-```
-
-#### Testing Local Changes
-```bash
-# Test your changes locally
-python -m claude_code_forge init
-
-# Run with different configurations
-python -m claude_code_forge init --config-path ./custom-config
-
-# Debug mode with verbose output
-python -m claude_code_forge init --debug
->>>>>>> 2c8f9631
-```
-
-#### Contributing
-
-1. **Fork the repository** on GitHub
-2. **Create a feature branch:** `git checkout -b feature/amazing-agent`
-3. **Make your changes** and test thoroughly
-4. **Add tests** for new functionality
-5. **Update documentation** as needed
-6. **Submit a pull request** with detailed description
-
-**Contribution Areas:**
-- New AI agents for specialized domains
-- Enhanced MCP server integrations
-- Improved troubleshooting and diagnostics
-- Documentation and examples
-- Performance optimizations
-
-## ❓ Frequently Asked Questions
-
-### General Questions
-
-**Q: What exactly is Claude Code Forge?**
-A: Claude Code Forge is a CLI tool that transforms the basic Claude Code CLI into a specialized development environment. It installs 16 AI agents, custom commands, and MCP integrations that understand your codebase and development workflow.
-
-**Q: Is this an official Anthropic tool?**
-A: No, this is a community-developed tool that enhances the official Claude Code CLI. It's built by developers for developers to maximize productivity with Claude.
-
-**Q: Do I need to pay for anything?**
-A: Claude Code Forge itself is free and open source. You'll need access to Claude (which may require a subscription), but no additional costs for using this tool.
-
-### Installation & Setup
-
-**Q: Why do I need Claude Code CLI first?**
-A: Claude Code Forge enhances the official Claude CLI by adding specialized agents and commands. It cannot function without the base Claude Code CLI installed.
-
-**Q: Can I use this with Claude.ai web interface?**
-A: No, this tool specifically enhances the Claude Code CLI for terminal/command-line usage. The web interface doesn't support the agent ecosystem or custom commands.
-
-**Q: What happens to my existing Claude Code configuration?**
-A: Claude Code Forge automatically backs up your existing configuration before making changes. All backups are stored in `.support/backups/` with timestamps for easy restoration.
-
-### Usage & Functionality
-
-**Q: How do agents differ from regular Claude prompts?**
-A: Agents are specialized AI assistants with specific expertise, context, and workflows. Instead of generic responses, you get targeted help from agents trained for specific domains (debugging, architecture, testing, etc.).
-
-**Q: Can I create my own agents?**
-A: Yes! Use `claude /agents/create` for an interactive wizard, or manually create agents in `.claude/agents/`. The `agent-ecosystem` command can even generate project-specific agents.
-
-**Q: Do agents remember previous conversations?**
-A: Yes, through MCP memory integration. Agents can recall project context, previous decisions, and maintain continuity across multiple Claude sessions.
-
-**Q: What if I don't like some agents or commands?**
-A: Everything is customizable. You can disable agents, modify commands, or completely customize the ecosystem. The `.support/backups/` directory lets you revert any changes.
-
-### Technical Questions
-
-**Q: Does this modify my source code?**
-A: No, Claude Code Forge only modifies configuration directories (`.claude/`, `.support/`) and the `CLAUDE.md` guidelines file. Your source code is never touched.
-
-**Q: Can I use this in team environments?**
-A: Yes, the configuration can be committed to version control (except `.support/backups/` and `.support/logs/` which are automatically gitignored). Team members can share the same agent ecosystem.
-
-**Q: What about security and privacy?**
-A: The tool uses secure defaults, no hardcoded secrets, and only downloads configurations from official GitHub releases. Your code and data remain private to your Claude sessions.
-
-### Troubleshooting
-
-**Q: The `/stacks` command doesn't work after installation**
-A: This usually means Claude Code CLI needs to be restarted to load the new configuration. Try `pkill claude` then run `claude /stacks` again.
-
-**Q: I'm getting "uvx: command not found"**
-A: Install uvx with `pip install uvx`. This is required to run Python applications without traditional installation.
-
-**Q: Can I uninstall everything?**
-A: Yes, use `uvx claude-code-forge factory-reset` to remove all configurations and revert to defaults. Your original configuration is backed up automatically.
-
-## 📄 License
-
-MIT License - see [LICENSE](LICENSE) file for details.
-
-## 🤝 Contributing
-
-Contributions are welcome! Please feel free to:
-- Report bugs or request features via [GitHub Issues](https://github.com/ondrasek/claude-code-forge/issues)
-- Submit pull requests for improvements
-- Share your custom agents and configurations
-- Improve documentation and examples
-
-## 📞 Support
-
-- **Documentation:** Check the `docs/` directory for comprehensive guides
-- **Issues:** [GitHub Issues](https://github.com/ondrasek/claude-code-forge/issues) for bug reports
-- **Discussions:** [GitHub Discussions](https://github.com/ondrasek/claude-code-forge/discussions) for questions
-- **AI-Assisted Help:** Use `uvx claude-code-forge troubleshoot` for interactive debugging