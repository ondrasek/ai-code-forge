--- conflicted
+++ resolved
@@ -281,14 +281,6 @@
         return 1
     fi
     
-<<<<<<< HEAD
-    # Set terminal title with issue context (secure implementation)
-    local title_text
-    title_text="\$(_get_issue_title_for_worktree "\$target")"
-    _set_terminal_title "\$title_text"
-    
-    cd "\$worktree_path" && echo "Switched to worktree: \$worktree_path"
-=======
     if cd "\$worktree_path"; then
         echo "Switched to worktree: \$worktree_path"
         
@@ -306,7 +298,6 @@
     else
         return 1
     fi
->>>>>>> fe74e1cb
 }
 
 # Function to launch Claude Code in specific worktree
@@ -447,13 +438,6 @@
         return 1
     end
     
-<<<<<<< HEAD
-    # Set terminal title with issue context (secure implementation)
-    set title_text (_get_issue_title_for_worktree "\$target")
-    _set_terminal_title "\$title_text"
-    
-    cd "\$worktree_path"; and echo "Switched to worktree: \$worktree_path"
-=======
     if cd "\$worktree_path"
         echo "Switched to worktree: \$worktree_path"
         
@@ -471,7 +455,6 @@
     else
         return 1
     end
->>>>>>> fe74e1cb
 end
 
 # Function to launch Claude Code in specific worktree
